--- conflicted
+++ resolved
@@ -299,29 +299,10 @@
 
 func refreshTrustNetwork(ctx context.Context, relay *khatru.Relay) {
 
-<<<<<<< HEAD
 	runTrustNetworkRefresh := func(wotDepth int) {
 		newPubkeyFollowerCount := make(map[string]int)
 		lastPubkeyFollowerCount := make(map[string]int)
 		newPubkeyFollowerCount[config.RelayPubkey]++
-=======
-	runTrustNetworkRefresh := func() {
-		timeoutCtx, cancel := context.WithTimeout(ctx, 3*time.Second)
-		defer cancel()
-
-		filters := []nostr.Filter{{
-			Authors: []string{config.RelayPubkey},
-			Kinds:   []int{nostr.KindFollowList},
-		}}
-
-		log.Println("🔍 fetching owner's follows")
-		for ev := range pool.SubManyEose(timeoutCtx, seedRelays, filters) {
-			for _, contact := range ev.Event.Tags.GetAll([]string{"p"}) {
-				pubkeyFollowerCount[contact[1]]++ // Increment follower count for the pubkey
-				appendOneHopNetwork(contact[1])
-			}
-		}
->>>>>>> d2a6801f
 
 		log.Println("🌐 building web of trust graph")
 		for j := 0; j < wotDepth; j++ {
@@ -337,16 +318,9 @@
 				lastPubkeyFollowerCount[pubkey] = count
 			}
 
-<<<<<<< HEAD
 			stepSize := 300
 			for i := 0; i < len(oneHopNetwork); i += stepSize {
 				log.Println("🌐 fetching followers from", i, "to", i+stepSize, "of", len(oneHopNetwork))
-=======
-			filters = []nostr.Filter{{
-				Authors: oneHopNetwork[i:end],
-				Kinds:   []int{nostr.KindFollowList, nostr.KindRelayListMetadata, nostr.KindProfileMetadata},
-			}}
->>>>>>> d2a6801f
 
 				end := i + stepSize
 				if end > len(oneHopNetwork) {
@@ -355,7 +329,7 @@
 
 				filters := []nostr.Filter{{
 					Authors: oneHopNetwork[i:end],
-					Kinds:   []int{nostr.KindContactList, nostr.KindRelayListMetadata, nostr.KindProfileMetadata},
+					Kinds:   []int{nostr.KindFollowList, nostr.KindRelayListMetadata, nostr.KindProfileMetadata},
 				}}
 
 				func() { // avoid "too many concurrent reqs" error
