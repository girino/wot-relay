package main

import (
	"context"
	"fmt"
	"html/template"
	"io"
	"log"
	"net/http"
	"os"
	"runtime"
	"strconv"
	"strings"
	"time"

	"github.com/fiatjaf/eventstore"
	"github.com/fiatjaf/eventstore/badger"
	"github.com/fiatjaf/khatru"
	"github.com/fiatjaf/khatru/policies"
	"github.com/joho/godotenv"
	"github.com/nbd-wtf/go-nostr"
)

var (
	version string
)

type Config struct {
	RelayName        string
	RelayPubkey      string
	RelayDescription string
	DBPath           string
	RelayURL         string
	IndexPath        string
	StaticPath       string
	RefreshInterval  int
	MinimumFollowers int
	ArchivalSync     bool
	RelayContact     string
	RelayIcon        string
	MaxAgeDays       int
	ArchiveReactions bool
<<<<<<< HEAD
	WoTDepth         int
=======
	IgnoredPubkeys   []string
>>>>>>> 929e6f83
}

var pool *nostr.SimplePool
var wdb nostr.RelayStore
var relays []string
var config Config

// var trustNetwork []string
var seedRelays []string
var booted bool
var trustNetworkMap map[string]bool
var pubkeyFollowerCount = make(map[string]int)
var trustedNotes uint64
var untrustedNotes uint64

func main() {
	nostr.InfoLogger = log.New(io.Discard, "", 0)
	booted = false
	green := "\033[32m"
	reset := "\033[0m"

	art := `
888       888      88888888888      8888888b.          888                   
888   o   888          888          888   Y88b         888                   
888  d8b  888          888          888    888         888                   
888 d888b 888  .d88b.  888          888   d88P .d88b.  888  8888b.  888  888 
888d88888b888 d88""88b 888          8888888P" d8P  Y8b 888     "88b 888  888 
88888P Y88888 888  888 888          888 T88b  88888888 888 .d888888 888  888 
8888P   Y8888 Y88..88P 888          888  T88b Y8b.     888 888  888 Y88b 888 
888P     Y888  "Y88P"  888          888   T88b "Y8888  888 "Y888888  "Y88888 
                                                                         888 
                                                                    Y8b d88P 
                                               powered by: khatru     "Y88P"  
	`

	fmt.Println(green + art + reset)
	log.Println("🚀 booting up web of trust relay")
	relay := khatru.NewRelay()
	ctx := context.Background()
	pool = nostr.NewSimplePool(ctx)
	config = LoadConfig()

	relay.Info.Name = config.RelayName
	relay.Info.PubKey = config.RelayPubkey
	relay.Info.Icon = config.RelayIcon
	relay.Info.Contact = config.RelayContact
	relay.Info.Description = config.RelayDescription
	relay.Info.Software = "https://github.com/bitvora/wot-relay"
	relay.Info.Version = version

	db := getDB()
	if err := db.Init(); err != nil {
		panic(err)
	}
	wdb = eventstore.RelayWrapper{Store: &db}

	relay.RejectEvent = append(relay.RejectEvent,
		policies.RejectEventsWithBase64Media,
		policies.EventIPRateLimiter(5, time.Minute*1, 30),
	)

	relay.RejectFilter = append(relay.RejectFilter,
		policies.NoEmptyFilters,
		policies.NoComplexFilters,
	)

	relay.RejectConnection = append(relay.RejectConnection,
		policies.ConnectionRateLimiter(10, time.Minute*2, 30),
	)

	relay.StoreEvent = append(relay.StoreEvent, db.SaveEvent)
	relay.QueryEvents = append(relay.QueryEvents, db.QueryEvents)
	relay.DeleteEvent = append(relay.DeleteEvent, db.DeleteEvent)
	relay.RejectEvent = append(relay.RejectEvent, func(ctx context.Context, event *nostr.Event) (bool, string) {
		if !trustNetworkMap[event.PubKey] {
			return true, "we are rebuilding the trust network, please try again later"
		}
		if event.Kind == nostr.KindEncryptedDirectMessage {
			return true, "only gift wrapped DMs are allowed"
		}

		return false, ""
	})

	seedRelays = []string{
		"wss://relay.damus.io",
		"wss://nos.lol",
		"wss://relay.nostr.band",
		"wss://eden.nostr.land",
		"wss://nostr.oxtr.dev/",
		"wss://wot.utxo.one/",
		"wss://nostr.mom",
		"wss://purplepag.es",
		"wss://purplerelay.com",
		"wss://relay.snort.social",
		"wss://relayable.org",
		"wss://relay.primal.net",
		"wss://relay.nostr.bg",
		"wss://no.str.cr",
		"wss://nostr21.com",
		"wss://nostrue.com",
		"wss://relay.siamstr.com",
	}

	go refreshTrustNetwork(ctx, relay)

	mux := relay.Router()
	static := http.FileServer(http.Dir(config.StaticPath))

	mux.Handle("GET /static/", http.StripPrefix("/static/", static))
	mux.Handle("GET /favicon.ico", http.StripPrefix("/", static))

	mux.HandleFunc("/", func(w http.ResponseWriter, r *http.Request) {
		tmpl := template.Must(template.ParseFiles(os.Getenv("INDEX_PATH")))
		data := struct {
			RelayName        string
			RelayPubkey      string
			RelayDescription string
			RelayURL         string
		}{
			RelayName:        config.RelayName,
			RelayPubkey:      config.RelayPubkey,
			RelayDescription: config.RelayDescription,
			RelayURL:         config.RelayURL,
		}
		err := tmpl.Execute(w, data)
		if err != nil {
			http.Error(w, err.Error(), http.StatusInternalServerError)
		}
	})

	go monitorResources()

	log.Println("🎉 relay running on port :3334")
	err := http.ListenAndServe(":3334", relay)
	if err != nil {
		log.Fatal(err)
	}
}

func monitorResources() {
	var m runtime.MemStats
	for {
		log.Printf("Number of Goroutines: %d", runtime.NumGoroutine())
		runtime.ReadMemStats(&m)
		log.Printf("Alloc = %v MiB, Sys = %v MiB, NumGC = %v",
			m.Alloc/1024/1024,
			m.Sys/1024/1024,
			m.NumGC)
		log.Println("🫂 network size:", len(trustNetworkMap))
		time.Sleep(30 * time.Second)
	}
}

func LoadConfig() Config {
	godotenv.Load(".env")

	if os.Getenv("REFRESH_INTERVAL_HOURS") == "" {
		os.Setenv("REFRESH_INTERVAL_HOURS", "3")
	}

	refreshInterval, _ := strconv.Atoi(os.Getenv("REFRESH_INTERVAL_HOURS"))
	log.Println("🔄 refresh interval set to", refreshInterval, "hours")

	if os.Getenv("MINIMUM_FOLLOWERS") == "" {
		os.Setenv("MINIMUM_FOLLOWERS", "1")
	}

	if os.Getenv("ARCHIVAL_SYNC") == "" {
		os.Setenv("ARCHIVAL_SYNC", "TRUE")
	}

	if os.Getenv("RELAY_ICON") == "" {
		os.Setenv("RELAY_ICON", "https://pfp.nostr.build/56306a93a88d4c657d8a3dfa57b55a4ed65b709eee927b5dafaab4d5330db21f.png")
	}

	if os.Getenv("RELAY_CONTACT") == "" {
		os.Setenv("RELAY_CONTACT", getEnv("RELAY_PUBKEY"))
	}

	if os.Getenv("MAX_AGE_DAYS") == "" {
		os.Setenv("MAX_AGE_DAYS", "0")
	}

	if os.Getenv("ARCHIVE_REACTIONS") == "" {
		os.Setenv("ARCHIVE_REACTIONS", "FALSE")
	}

<<<<<<< HEAD
	if os.Getenv("WOT_DEPTH") == "" {
		os.Setenv("WOT_DEPTH", "2")
=======
	ignoredPubkeys := []string{}
	if ignoreList := os.Getenv("IGNORE_FOLLOWS_LIST"); ignoreList != "" {
		ignoredPubkeys = splitAndTrim(ignoreList)
>>>>>>> 929e6f83
	}

	minimumFollowers, _ := strconv.Atoi(os.Getenv("MINIMUM_FOLLOWERS"))
	maxAgeDays, _ := strconv.Atoi(os.Getenv("MAX_AGE_DAYS"))
	woTDepth, _ := strconv.Atoi(os.Getenv("WOT_DEPTH"))

	config := Config{
		RelayName:        getEnv("RELAY_NAME"),
		RelayPubkey:      getEnv("RELAY_PUBKEY"),
		RelayDescription: getEnv("RELAY_DESCRIPTION"),
		RelayContact:     getEnv("RELAY_CONTACT"),
		RelayIcon:        getEnv("RELAY_ICON"),
		DBPath:           getEnv("DB_PATH"),
		RelayURL:         getEnv("RELAY_URL"),
		IndexPath:        getEnv("INDEX_PATH"),
		StaticPath:       getEnv("STATIC_PATH"),
		RefreshInterval:  refreshInterval,
		MinimumFollowers: minimumFollowers,
		ArchivalSync:     getEnv("ARCHIVAL_SYNC") == "TRUE",
		MaxAgeDays:       maxAgeDays,
		ArchiveReactions: getEnv("ARCHIVE_REACTIONS") == "TRUE",
<<<<<<< HEAD
		WoTDepth:         woTDepth,
=======
		IgnoredPubkeys:   ignoredPubkeys,
>>>>>>> 929e6f83
	}

	return config
}

func getEnv(key string) string {
	value, exists := os.LookupEnv(key)
	if !exists {
		log.Fatalf("Environment variable %s not set", key)
	}
	return value
}

func updateTrustNetworkFilter() {
	myTrustNetworkMap := make(map[string]bool)

	log.Println("🌐 updating trust network map")
	for pubkey, count := range pubkeyFollowerCount {
		if count >= config.MinimumFollowers {
			myTrustNetworkMap[pubkey] = true
		}
	}

	// avoid concurrent map read/write
	trustNetworkMap = myTrustNetworkMap
	log.Println("🌐 trust network map updated with", len(trustNetworkMap), "keys")
}

func refreshProfiles(ctx context.Context) {
	log.Println("👤 refreshing profiles")

	trustNetwork := make([]string, 0, len(trustNetworkMap))
	for pubkey := range trustNetworkMap {
		trustNetwork = append(trustNetwork, pubkey)
	}

	stepSize := 200
	for i := 0; i < len(trustNetwork); i += stepSize {
		log.Println("👤 refreshing profiles from", i, "to", i+stepSize, "of", len(trustNetwork))

		// force cancel context every time
		func() {
			timeout, cancel := context.WithTimeout(ctx, 4*time.Second)
			defer cancel()

			end := i + 200
			if end > len(trustNetwork) {
				end = len(trustNetwork)
			}

			filters := []nostr.Filter{{
				Authors: trustNetwork[i:end],
				Kinds:   []int{nostr.KindProfileMetadata},
			}}

			for ev := range pool.SubManyEose(timeout, seedRelays, filters) {
				wdb.Publish(ctx, *ev.Event)
			}
		}()
	}
	log.Println("👤 profiles refreshed: ", len(trustNetwork))
}

func refreshTrustNetwork(ctx context.Context, relay *khatru.Relay) {

<<<<<<< HEAD
	runTrustNetworkRefresh := func(wotDepth int) {
		newPubkeyFollowerCount := make(map[string]int)
		lastPubkeyFollowerCount := make(map[string]int)
		// initializes with seed pubkey
		newPubkeyFollowerCount[config.RelayPubkey]++
=======
	runTrustNetworkRefresh := func() {
		timeoutCtx, cancel := context.WithTimeout(ctx, 3*time.Second)
		defer cancel()

		filters := []nostr.Filter{{
			Authors: []string{config.RelayPubkey},
			Kinds:   []int{nostr.KindFollowList},
		}}

		log.Println("🔍 fetching owner's follows")
		for ev := range pool.SubManyEose(timeoutCtx, seedRelays, filters) {
			for _, contact := range ev.Event.Tags.GetAll([]string{"p"}) {
				pubkey := contact[1]
				if isIgnored(pubkey, config.IgnoredPubkeys) {
					fmt.Println("ignoring follows from pubkey: ", pubkey)
					continue
				}
				pubkeyFollowerCount[contact[1]]++ // Increment follower count for the pubkey
				appendOneHopNetwork(contact[1])
			}
		}
>>>>>>> 929e6f83

		log.Println("🌐 building web of trust graph")
		for j := 0; j < wotDepth; j++ {
			log.Println("🌐 WoT depth", j)
			oneHopNetwork := make([]string, 0)
			for pubkey := range newPubkeyFollowerCount {
				if _, exists := lastPubkeyFollowerCount[pubkey]; !exists {
					oneHopNetwork = append(oneHopNetwork, pubkey)
				}
			}
			lastPubkeyFollowerCount = make(map[string]int)
			for pubkey, count := range newPubkeyFollowerCount {
				lastPubkeyFollowerCount[pubkey] = count
			}

			stepSize := 300
			for i := 0; i < len(oneHopNetwork); i += stepSize {
				log.Println("🌐 fetching followers from", i, "to", i+stepSize, "of", len(oneHopNetwork))

				end := i + stepSize
				if end > len(oneHopNetwork) {
					end = len(oneHopNetwork)
				}

				filters := []nostr.Filter{{
					Authors: oneHopNetwork[i:end],
					Kinds:   []int{nostr.KindFollowList, nostr.KindRelayListMetadata, nostr.KindProfileMetadata},
				}}

				func() { // avoid "too many concurrent reqs" error
					timeout, cancel := context.WithTimeout(ctx, 5*time.Second)
					defer cancel()
					for ev := range pool.SubManyEose(timeout, seedRelays, filters) {
						for _, contact := range ev.Event.Tags.GetAll([]string{"p"}) {
							if len(contact) > 1 && len(contact[1]) == 64 {
								newPubkeyFollowerCount[contact[1]]++ // Increment follower count for the pubkey
							}
						}

						for _, relay := range ev.Event.Tags.GetAll([]string{"r"}) {
							appendRelay(relay[1])
						}

						if ev.Event.Kind == nostr.KindProfileMetadata {
							wdb.Publish(ctx, *ev.Event)
						}
					}
				}()
			}
		}
		pubkeyFollowerCount = newPubkeyFollowerCount
		log.Println("🫂  total network size:", len(pubkeyFollowerCount))
		log.Println("🔗 relays discovered:", len(relays))
	}

	// build partial trust network if woTDepth is > 2 and its first run
	if config.WoTDepth > 2 && len(trustNetworkMap) <= 1 {
		runTrustNetworkRefresh(2)
		updateTrustNetworkFilter()
	}

	for {
		runTrustNetworkRefresh(config.WoTDepth)
		updateTrustNetworkFilter()
		deleteOldNotes(relay)
		archiveTrustedNotes(ctx, relay)
	}
}

func appendRelay(relay string) {

	for _, r := range relays {
		if r == relay {
			return
		}
	}
	relays = append(relays, relay)
}

func archiveTrustedNotes(ctx context.Context, relay *khatru.Relay) {
	timeout, cancel := context.WithTimeout(ctx, time.Duration(config.RefreshInterval)*time.Hour)
	defer cancel()

	done := make(chan struct{})

	go func() {
		if config.ArchivalSync {
			go refreshProfiles(ctx)

			var filters []nostr.Filter
			if config.ArchiveReactions {

				filters = []nostr.Filter{{
					Kinds: []int{
						nostr.KindArticle,
						nostr.KindDeletion,
						nostr.KindFollowList,
						nostr.KindEncryptedDirectMessage,
						nostr.KindMuteList,
						nostr.KindReaction,
						nostr.KindRelayListMetadata,
						nostr.KindRepost,
						nostr.KindZapRequest,
						nostr.KindZap,
						nostr.KindTextNote,
					},
				}}
			} else {
				filters = []nostr.Filter{{
					Kinds: []int{
						nostr.KindArticle,
						nostr.KindDeletion,
						nostr.KindFollowList,
						nostr.KindEncryptedDirectMessage,
						nostr.KindMuteList,
						nostr.KindRelayListMetadata,
						nostr.KindRepost,
						nostr.KindZapRequest,
						nostr.KindZap,
						nostr.KindTextNote,
					},
				}}
			}

			log.Println("📦 archiving trusted notes...")

			for ev := range pool.SubMany(timeout, seedRelays, filters) {
				go archiveEvent(ctx, relay, *ev.Event)
			}

			log.Println("📦 archived", trustedNotes, "trusted notes and discarded", untrustedNotes, "untrusted notes")
		} else {
			log.Println("🔄 web of trust will refresh in", config.RefreshInterval, "hours")
			select {
			case <-timeout.Done():
			}
		}

		close(done)
	}()

	select {
	case <-timeout.Done():
		log.Println("restarting process")
	case <-done:
		log.Println("📦 archiving process completed")
	}
}

func archiveEvent(ctx context.Context, relay *khatru.Relay, ev nostr.Event) {
	if trustNetworkMap[ev.PubKey] {
		wdb.Publish(ctx, ev)
		relay.BroadcastEvent(&ev)
		trustedNotes++
	} else {
		untrustedNotes++
	}
}

func deleteOldNotes(relay *khatru.Relay) error {
	ctx := context.TODO()

	if config.MaxAgeDays <= 0 {
		log.Printf("MAX_AGE_DAYS disabled")
		return nil
	}

	maxAgeSecs := nostr.Timestamp(config.MaxAgeDays * 86400)
	oldAge := nostr.Now() - maxAgeSecs
	if oldAge <= 0 {
		log.Printf("MAX_AGE_DAYS too large")
		return nil
	}

	filter := nostr.Filter{
		Until: &oldAge,
		Kinds: []int{
			nostr.KindArticle,
			nostr.KindDeletion,
			nostr.KindFollowList,
			nostr.KindEncryptedDirectMessage,
			nostr.KindMuteList,
			nostr.KindReaction,
			nostr.KindRelayListMetadata,
			nostr.KindRepost,
			nostr.KindZapRequest,
			nostr.KindZap,
			nostr.KindTextNote,
		},
	}

	ch, err := relay.QueryEvents[0](ctx, filter)
	if err != nil {
		log.Printf("query error %s", err)
		return err
	}

	events := make([]*nostr.Event, 0)

	for evt := range ch {
		events = append(events, evt)
	}

	if len(events) < 1 {
		log.Println("0 old notes found")
		return nil
	}

	for num_evt, del_evt := range events {
		for _, del := range relay.DeleteEvent {
			if err := del(ctx, del_evt); err != nil {
				log.Printf("error deleting note %d of %d. event id: %s", num_evt, len(events), del_evt.ID)
				return err
			}
		}
	}

	log.Printf("%d old (until %d) notes deleted", len(events), oldAge)
	return nil
}

func getDB() badger.BadgerBackend {
	return badger.BadgerBackend{
		Path: getEnv("DB_PATH"),
	}
}

func splitAndTrim(input string) []string {
	items := strings.Split(input, ",")
	for i, item := range items {
		items[i] = strings.TrimSpace(item)
	}
	return items
}

func isIgnored(pubkey string, ignoredPubkeys []string) bool {
	for _, ignored := range ignoredPubkeys {
		if pubkey == ignored {
			return true
		}
	}
	return false
}<|MERGE_RESOLUTION|>--- conflicted
+++ resolved
@@ -40,11 +40,8 @@
 	RelayIcon        string
 	MaxAgeDays       int
 	ArchiveReactions bool
-<<<<<<< HEAD
+	IgnoredPubkeys   []string
 	WoTDepth         int
-=======
-	IgnoredPubkeys   []string
->>>>>>> 929e6f83
 }
 
 var pool *nostr.SimplePool
@@ -233,14 +230,13 @@
 		os.Setenv("ARCHIVE_REACTIONS", "FALSE")
 	}
 
-<<<<<<< HEAD
-	if os.Getenv("WOT_DEPTH") == "" {
-		os.Setenv("WOT_DEPTH", "2")
-=======
 	ignoredPubkeys := []string{}
 	if ignoreList := os.Getenv("IGNORE_FOLLOWS_LIST"); ignoreList != "" {
 		ignoredPubkeys = splitAndTrim(ignoreList)
->>>>>>> 929e6f83
+	}
+
+	if os.Getenv("WOT_DEPTH") == "" {
+		os.Setenv("WOT_DEPTH", "2")
 	}
 
 	minimumFollowers, _ := strconv.Atoi(os.Getenv("MINIMUM_FOLLOWERS"))
@@ -262,11 +258,8 @@
 		ArchivalSync:     getEnv("ARCHIVAL_SYNC") == "TRUE",
 		MaxAgeDays:       maxAgeDays,
 		ArchiveReactions: getEnv("ARCHIVE_REACTIONS") == "TRUE",
-<<<<<<< HEAD
+		IgnoredPubkeys:   ignoredPubkeys,
 		WoTDepth:         woTDepth,
-=======
-		IgnoredPubkeys:   ignoredPubkeys,
->>>>>>> 929e6f83
 	}
 
 	return config
@@ -332,35 +325,11 @@
 
 func refreshTrustNetwork(ctx context.Context, relay *khatru.Relay) {
 
-<<<<<<< HEAD
 	runTrustNetworkRefresh := func(wotDepth int) {
 		newPubkeyFollowerCount := make(map[string]int)
 		lastPubkeyFollowerCount := make(map[string]int)
 		// initializes with seed pubkey
 		newPubkeyFollowerCount[config.RelayPubkey]++
-=======
-	runTrustNetworkRefresh := func() {
-		timeoutCtx, cancel := context.WithTimeout(ctx, 3*time.Second)
-		defer cancel()
-
-		filters := []nostr.Filter{{
-			Authors: []string{config.RelayPubkey},
-			Kinds:   []int{nostr.KindFollowList},
-		}}
-
-		log.Println("🔍 fetching owner's follows")
-		for ev := range pool.SubManyEose(timeoutCtx, seedRelays, filters) {
-			for _, contact := range ev.Event.Tags.GetAll([]string{"p"}) {
-				pubkey := contact[1]
-				if isIgnored(pubkey, config.IgnoredPubkeys) {
-					fmt.Println("ignoring follows from pubkey: ", pubkey)
-					continue
-				}
-				pubkeyFollowerCount[contact[1]]++ // Increment follower count for the pubkey
-				appendOneHopNetwork(contact[1])
-			}
-		}
->>>>>>> 929e6f83
 
 		log.Println("🌐 building web of trust graph")
 		for j := 0; j < wotDepth; j++ {
@@ -396,7 +365,12 @@
 					for ev := range pool.SubManyEose(timeout, seedRelays, filters) {
 						for _, contact := range ev.Event.Tags.GetAll([]string{"p"}) {
 							if len(contact) > 1 && len(contact[1]) == 64 {
-								newPubkeyFollowerCount[contact[1]]++ // Increment follower count for the pubkey
+								pubkey := contact[1]
+								if isIgnored(pubkey, config.IgnoredPubkeys) {
+									fmt.Println("ignoring follows from pubkey: ", pubkey)
+									continue
+								}
+								newPubkeyFollowerCount[pubkey]++ // Increment follower count for the pubkey
 							}
 						}
 
