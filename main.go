package main

import (
	"context"
	"fmt"
	"html/template"
	"io"
	"log"
	"net/http"
	"os"
	"runtime"
	"strconv"
	"strings"
	"time"

	"github.com/fiatjaf/eventstore"
	"github.com/fiatjaf/eventstore/badger"
	"github.com/fiatjaf/khatru"
	"github.com/fiatjaf/khatru/policies"
	"github.com/joho/godotenv"
	"github.com/nbd-wtf/go-nostr"
)

var (
	version string
)

type Config struct {
	RelayName        string
	RelayPubkey      string
	RelayDescription string
	DBPath           string
	RelayURL         string
	IndexPath        string
	StaticPath       string
	RefreshInterval  int
	MinimumFollowers int
	ArchivalSync     bool
	RelayContact     string
	RelayIcon        string
	MaxAgeDays       int
	ArchiveReactions bool
	IgnoredPubkeys   []string
	WoTDepth         int
}

var pool *nostr.SimplePool
var wdb nostr.RelayStore
var config Config

// var trustNetwork []string
var seedRelays []string
var trustNetworkMap map[string]bool
var trustedNotes uint64
var untrustedNotes uint64
var archiveEventSemaphore = make(chan struct{}, 100) // Limit concurrent goroutines

func main() {
	nostr.InfoLogger = log.New(io.Discard, "", 0)
	green := "\033[32m"
	reset := "\033[0m"

	art := `
888       888      88888888888      8888888b.          888                   
888   o   888          888          888   Y88b         888                   
888  d8b  888          888          888    888         888                   
888 d888b 888  .d88b.  888          888   d88P .d88b.  888  8888b.  888  888 
888d88888b888 d88""88b 888          8888888P" d8P  Y8b 888     "88b 888  888 
88888P Y88888 888  888 888          888 T88b  88888888 888 .d888888 888  888 
8888P   Y8888 Y88..88P 888          888  T88b Y8b.     888 888  888 Y88b 888 
888P     Y888  "Y88P"  888          888   T88b "Y8888  888 "Y888888  "Y88888 
                                                                         888 
                                                                    Y8b d88P 
                                               powered by: khatru     "Y88P"  
	`

	fmt.Println(green + art + reset)
	log.Println("🚀 booting up web of trust relay")
	relay := khatru.NewRelay()
	ctx := context.Background()
	pool = nostr.NewSimplePool(ctx)
	config = LoadConfig()

	relay.Info.Name = config.RelayName
	relay.Info.PubKey = config.RelayPubkey
	relay.Info.Icon = config.RelayIcon
	relay.Info.Contact = config.RelayContact
	relay.Info.Description = config.RelayDescription
	relay.Info.Software = "https://github.com/bitvora/wot-relay"
	relay.Info.Version = version

	db := getDB()
	if err := db.Init(); err != nil {
		panic(err)
	}
	wdb = eventstore.RelayWrapper{Store: &db}

	relay.RejectEvent = append(relay.RejectEvent,
		policies.RejectEventsWithBase64Media,
		policies.EventIPRateLimiter(5, time.Minute*1, 30),
	)

	relay.RejectFilter = append(relay.RejectFilter,
		policies.NoEmptyFilters,
		policies.NoComplexFilters,
	)

	relay.RejectConnection = append(relay.RejectConnection,
		policies.ConnectionRateLimiter(10, time.Minute*2, 30),
	)

	relay.StoreEvent = append(relay.StoreEvent, db.SaveEvent)
	relay.QueryEvents = append(relay.QueryEvents, db.QueryEvents)
	relay.DeleteEvent = append(relay.DeleteEvent, db.DeleteEvent)
	relay.RejectEvent = append(relay.RejectEvent, func(ctx context.Context, event *nostr.Event) (bool, string) {
		// Don't reject events if we haven't booted yet or if trust network is empty
		hasNetwork := len(trustNetworkMap) > 1

		// If we don't have a trust network yet, allow all events
		if !hasNetwork {
			return false, ""
		}

		trusted := trustNetworkMap[event.PubKey]
		if !trusted {
			return true, "not in web of trust"
		}
		if event.Kind == nostr.KindEncryptedDirectMessage {
			return true, "only gift wrapped DMs are allowed"
		}

		return false, ""
	})

	seedRelays = []string{
		"wss://relay.damus.io",
		"wss://nos.lol",
		"wss://relay.nostr.band",
		"wss://eden.nostr.land",
		"wss://nostr.oxtr.dev/",
		"wss://wot.utxo.one/",
		"wss://nostr.mom",
		"wss://purplepag.es",
		"wss://purplerelay.com",
		"wss://relay.snort.social",
		"wss://relayable.org",
		"wss://relay.primal.net",
		"wss://relay.nostr.bg",
		"wss://no.str.cr",
		"wss://nostr21.com",
		"wss://nostrue.com",
		"wss://relay.siamstr.com",
	}

	go refreshTrustNetwork(ctx, relay)
	go monitorResources()

	mux := relay.Router()
	static := http.FileServer(http.Dir(config.StaticPath))

	mux.Handle("GET /static/", http.StripPrefix("/static/", static))
	mux.Handle("GET /favicon.ico", http.StripPrefix("/", static))

	mux.HandleFunc("/", func(w http.ResponseWriter, r *http.Request) {
		tmpl := template.Must(template.ParseFiles(os.Getenv("INDEX_PATH")))
		data := struct {
			RelayName        string
			RelayPubkey      string
			RelayDescription string
			RelayURL         string
		}{
			RelayName:        config.RelayName,
			RelayPubkey:      config.RelayPubkey,
			RelayDescription: config.RelayDescription,
			RelayURL:         config.RelayURL,
		}
		err := tmpl.Execute(w, data)
		if err != nil {
			http.Error(w, err.Error(), http.StatusInternalServerError)
		}
	})

	log.Println("🎉 relay running on port :3334")
	err := http.ListenAndServe(":3334", relay)
	if err != nil {
		log.Fatal(err)
	}
}

func monitorResources() {
	for {
		func() {
			var m runtime.MemStats
			log.Printf("Number of Goroutines: %d", runtime.NumGoroutine())
			runtime.ReadMemStats(&m)
			log.Printf("Alloc = %v MiB, Sys = %v MiB, NumGC = %v",
				m.Alloc/1024/1024,
				m.Sys/1024/1024,
				m.NumGC)
			log.Println("🫂 network size:", len(trustNetworkMap))
		}()
		time.Sleep(300 * time.Second)
	}
}

func LoadConfig() Config {
	godotenv.Load(".env")

	if os.Getenv("REFRESH_INTERVAL_HOURS") == "" {
		os.Setenv("REFRESH_INTERVAL_HOURS", "3")
	}

	refreshInterval, _ := strconv.Atoi(os.Getenv("REFRESH_INTERVAL_HOURS"))
	log.Println("🔄 refresh interval set to", refreshInterval, "hours")

	if os.Getenv("MINIMUM_FOLLOWERS") == "" {
		os.Setenv("MINIMUM_FOLLOWERS", "1")
	}

	if os.Getenv("ARCHIVAL_SYNC") == "" {
		os.Setenv("ARCHIVAL_SYNC", "TRUE")
	}

	if os.Getenv("RELAY_ICON") == "" {
		os.Setenv("RELAY_ICON", "https://pfp.nostr.build/56306a93a88d4c657d8a3dfa57b55a4ed65b709eee927b5dafaab4d5330db21f.png")
	}

	if os.Getenv("RELAY_CONTACT") == "" {
		os.Setenv("RELAY_CONTACT", getEnv("RELAY_PUBKEY"))
	}

	if os.Getenv("MAX_AGE_DAYS") == "" {
		os.Setenv("MAX_AGE_DAYS", "0")
	}

	if os.Getenv("ARCHIVE_REACTIONS") == "" {
		os.Setenv("ARCHIVE_REACTIONS", "FALSE")
	}

	if os.Getenv("MAX_TRUST_NETWORK") == "" {
		os.Setenv("MAX_TRUST_NETWORK", "40000")
	}

	if os.Getenv("MAX_RELAYS") == "" {
		os.Setenv("MAX_RELAYS", "1000")
	}

	if os.Getenv("MAX_ONE_HOP_NETWORK") == "" {
		os.Setenv("MAX_ONE_HOP_NETWORK", "50000")
	}

	ignoredPubkeys := []string{}
	if ignoreList := os.Getenv("IGNORE_FOLLOWS_LIST"); ignoreList != "" {
		ignoredPubkeys = splitAndTrim(ignoreList)
	}

	if os.Getenv("WOT_DEPTH") == "" {
		os.Setenv("WOT_DEPTH", "2")
	}

	minimumFollowers, _ := strconv.Atoi(os.Getenv("MINIMUM_FOLLOWERS"))
	maxAgeDays, _ := strconv.Atoi(os.Getenv("MAX_AGE_DAYS"))
	woTDepth, _ := strconv.Atoi(os.Getenv("WOT_DEPTH"))

	config := Config{
		RelayName:        getEnv("RELAY_NAME"),
		RelayPubkey:      getEnv("RELAY_PUBKEY"),
		RelayDescription: getEnv("RELAY_DESCRIPTION"),
		RelayContact:     getEnv("RELAY_CONTACT"),
		RelayIcon:        getEnv("RELAY_ICON"),
		DBPath:           getEnv("DB_PATH"),
		RelayURL:         getEnv("RELAY_URL"),
		IndexPath:        getEnv("INDEX_PATH"),
		StaticPath:       getEnv("STATIC_PATH"),
		RefreshInterval:  refreshInterval,
		MinimumFollowers: minimumFollowers,
		ArchivalSync:     getEnv("ARCHIVAL_SYNC") == "TRUE",
		MaxAgeDays:       maxAgeDays,
		ArchiveReactions: getEnv("ARCHIVE_REACTIONS") == "TRUE",
		IgnoredPubkeys:   ignoredPubkeys,
		WoTDepth:         woTDepth,
	}

	return config
}

func getEnv(key string) string {
	value, exists := os.LookupEnv(key)
	if !exists {
		log.Fatalf("Environment variable %s not set", key)
	}
	return value
}

func updateTrustNetworkFilter(pubkeyFollowerCount map[string]int) {
	myTrustNetworkMap := make(map[string]bool)

	log.Println("🌐 building new trust network map")

	for pubkey, count := range pubkeyFollowerCount {
		if count >= config.MinimumFollowers {
			myTrustNetworkMap[pubkey] = true
		}
	}

	// avoid concurrent map read/write
	trustNetworkMap = myTrustNetworkMap
	log.Println("🌐 trust network map updated with", len(myTrustNetworkMap), "keys")
}

func refreshProfiles(ctx context.Context) {
	log.Println("👤 refreshing profiles")

	trustNetwork := make([]string, 0, len(trustNetworkMap))
	for pubkey := range trustNetworkMap {
		trustNetwork = append(trustNetwork, pubkey)
	}

	stepSize := 200
	for i := 0; i < len(trustNetwork); i += stepSize {
		log.Println("👤 refreshing profiles from", i, "to", i+stepSize, "of", len(trustNetwork))

		// force cancel context every time
		func() {
			timeout, cancel := context.WithTimeout(ctx, 4*time.Second)
			defer cancel()

			end := i + 200
			if end > len(trustNetwork) {
				end = len(trustNetwork)
			}

			filters := []nostr.Filter{{
				Authors: trustNetwork[i:end],
				Kinds:   []int{nostr.KindProfileMetadata},
			}}

			for ev := range pool.SubManyEose(timeout, seedRelays, filters) {
				wdb.Publish(ctx, *ev.Event)
			}
		}()
	}
	log.Println("👤 profiles refreshed: ", len(trustNetwork))
}

func refreshTrustNetwork(ctx context.Context, relay *khatru.Relay) {

	pubkeyFollowerCount := make(map[string]int)
	runTrustNetworkRefresh := func(wotDepth int) {
		lastPubkeyFollowerCount := make(map[string]int)
		// initializes with seed pubkey
		pubkeyFollowerCount[config.RelayPubkey]++

		log.Println("🌐 building web of trust graph")
		for j := 0; j < wotDepth; j++ {
			log.Println("🌐 WoT depth", j)
			oneHopNetwork := make([]string, 0)
			for pubkey := range pubkeyFollowerCount {
				if _, exists := lastPubkeyFollowerCount[pubkey]; !exists {
					if isValidPubkey(pubkey) {
						oneHopNetwork = append(oneHopNetwork, pubkey)
					} else {
						log.Println("invalid pubkey in one hop network: ", pubkey)
					}
				}
			}
			lastPubkeyFollowerCount = make(map[string]int)
			for pubkey, count := range pubkeyFollowerCount {
				lastPubkeyFollowerCount[pubkey] = count
			}

			stepSize := 300
			for i := 0; i < len(oneHopNetwork); i += stepSize {
				log.Println("🌐 fetching followers from", i, "to", i+stepSize, "of", len(oneHopNetwork))

				end := i + stepSize
				if end > len(oneHopNetwork) {
					end = len(oneHopNetwork)
				}

				filters := []nostr.Filter{{
					Authors: oneHopNetwork[i:end],
					Kinds:   []int{nostr.KindFollowList, nostr.KindRelayListMetadata, nostr.KindProfileMetadata},
				}}

				func() { // avoid "too many concurrent reqs" error
					timeout, cancel := context.WithTimeout(ctx, 5*time.Second)
					defer cancel()
					for ev := range pool.SubManyEose(timeout, seedRelays, filters) {
						for _, contact := range ev.Event.Tags.GetAll([]string{"p"}) {
							if len(contact) > 1 && len(contact[1]) == 64 {
								pubkey := contact[1]
								if isIgnored(pubkey, config.IgnoredPubkeys) {
									fmt.Println("ignoring follows from pubkey: ", pubkey)
									continue
								}
								if !isValidPubkey(pubkey) {
									fmt.Println("invalid pubkey in follows: ", pubkey)
									continue
								}
								pubkeyFollowerCount[pubkey]++ // Increment follower count for the pubkey
							}
						}

<<<<<<< HEAD
						for _, relay := range ev.Event.Tags.GetAll([]string{"r"}) {
							if len(relay) > 1 {
								appendRelay(relay[1])
							}
						}

=======
>>>>>>> 82696aee
						if ev.Event.Kind == nostr.KindProfileMetadata {
							wdb.Publish(ctx, *ev.Event)
						}
					}
				}()
			}
		}
		log.Println("🫂  total network size:", len(pubkeyFollowerCount))
	}

	// build partial trust network if woTDepth is > 2 and its first run
	if config.WoTDepth > 2 && len(trustNetworkMap) <= 1 {
		runTrustNetworkRefresh(2)
		updateTrustNetworkFilter(pubkeyFollowerCount)
	}

	for {
		runTrustNetworkRefresh(config.WoTDepth)
		updateTrustNetworkFilter(pubkeyFollowerCount)
		deleteOldNotes(relay)
		archiveTrustedNotes(ctx, relay)
	}
}

func archiveTrustedNotes(ctx context.Context, relay *khatru.Relay) {
	timeout, cancel := context.WithTimeout(ctx, time.Duration(config.RefreshInterval)*time.Hour)
	defer cancel()

	done := make(chan struct{})

	go func() {
		defer close(done)
		if config.ArchivalSync {
			go refreshProfiles(ctx)

			var filters []nostr.Filter
			if config.ArchiveReactions {
				filters = []nostr.Filter{{
					Kinds: []int{
						nostr.KindArticle,
						nostr.KindDeletion,
						nostr.KindFollowList,
						nostr.KindEncryptedDirectMessage,
						nostr.KindMuteList,
						nostr.KindReaction,
						nostr.KindRelayListMetadata,
						nostr.KindRepost,
						nostr.KindZapRequest,
						nostr.KindZap,
						nostr.KindTextNote,
					},
				}}
			} else {
				filters = []nostr.Filter{{
					Kinds: []int{
						nostr.KindArticle,
						nostr.KindDeletion,
						nostr.KindFollowList,
						nostr.KindEncryptedDirectMessage,
						nostr.KindMuteList,
						nostr.KindRelayListMetadata,
						nostr.KindRepost,
						nostr.KindZapRequest,
						nostr.KindZap,
						nostr.KindTextNote,
					},
				}}
			}

			log.Println("📦 archiving trusted notes...")

			for ev := range pool.SubMany(timeout, seedRelays, filters) {
				// Use semaphore to limit concurrent goroutines
				select {
				case archiveEventSemaphore <- struct{}{}:
					go func(event nostr.Event) {
						defer func() { <-archiveEventSemaphore }()
						archiveEvent(ctx, relay, event)
					}(*ev.Event)
				case <-timeout.Done():
					return
				}
			}

			log.Println("📦 archived", trustedNotes, "trusted notes and discarded", untrustedNotes, "untrusted notes")
		} else {
			log.Println("🔄 web of trust will refresh in", config.RefreshInterval, "hours")
			select {
			case <-timeout.Done():
			}
		}
	}()

	select {
	case <-timeout.Done():
		log.Println("restarting process")
	case <-done:
		log.Println("📦 archiving process completed")
	}
}

func archiveEvent(ctx context.Context, relay *khatru.Relay, ev nostr.Event) {
	trusted := trustNetworkMap[ev.PubKey]

	if trusted {
		wdb.Publish(ctx, ev)
		relay.BroadcastEvent(&ev)
		trustedNotes++
	} else {
		untrustedNotes++
	}
}

func deleteOldNotes(relay *khatru.Relay) error {
	ctx := context.TODO()

	if config.MaxAgeDays <= 0 {
		log.Printf("MAX_AGE_DAYS disabled")
		return nil
	}

	maxAgeSecs := nostr.Timestamp(config.MaxAgeDays * 86400)
	oldAge := nostr.Now() - maxAgeSecs
	if oldAge <= 0 {
		log.Printf("MAX_AGE_DAYS too large")
		return nil
	}

	filter := nostr.Filter{
		Until: &oldAge,
		Kinds: []int{
			nostr.KindArticle,
			nostr.KindDeletion,
			nostr.KindFollowList,
			nostr.KindEncryptedDirectMessage,
			nostr.KindMuteList,
			nostr.KindReaction,
			nostr.KindRelayListMetadata,
			nostr.KindRepost,
			nostr.KindZapRequest,
			nostr.KindZap,
			nostr.KindTextNote,
		},
		Limit: 1000, // Process in batches to avoid memory issues
	}

	ch, err := relay.QueryEvents[0](ctx, filter)
	if err != nil {
		log.Printf("query error %s", err)
		return err
	}

	// Process events in batches to avoid memory issues
	batchSize := 100
	events := make([]*nostr.Event, 0, batchSize)
	count := 0

	for evt := range ch {
		events = append(events, evt)
		count++

		if len(events) >= batchSize {
			// Delete this batch
			for num_evt, del_evt := range events {
				for _, del := range relay.DeleteEvent {
					if err := del(ctx, del_evt); err != nil {
						log.Printf("error deleting note %d of batch. event id: %s", num_evt, del_evt.ID)
						return err
					}
				}
			}
			events = events[:0] // Reset slice but keep capacity
		}
	}

	// Delete remaining events
	if len(events) > 0 {
		for num_evt, del_evt := range events {
			for _, del := range relay.DeleteEvent {
				if err := del(ctx, del_evt); err != nil {
					log.Printf("error deleting note %d of final batch. event id: %s", num_evt, del_evt.ID)
					return err
				}
			}
		}
	}

	if count == 0 {
		log.Println("0 old notes found")
	} else {
		log.Printf("%d old (until %d) notes deleted", count, oldAge)
	}

	return nil
}

func getDB() badger.BadgerBackend {
	return badger.BadgerBackend{
		Path: getEnv("DB_PATH"),
	}
}

func splitAndTrim(input string) []string {
	items := strings.Split(input, ",")
	for i, item := range items {
		items[i] = strings.TrimSpace(item)
	}
	return items
}

func isValidPubkey(pubkey string) bool {
	if len(pubkey) != 64 {
		return false
	}
	for _, c := range pubkey {
		if !((c >= '0' && c <= '9') || (c >= 'a' && c <= 'f') || (c >= 'A' && c <= 'F')) {
			return false
		}
	}
	return true
}

func isIgnored(pubkey string, ignoredPubkeys []string) bool {
	for _, ignored := range ignoredPubkeys {
		if pubkey == ignored {
			return true
		}
	}
	return false
}<|MERGE_RESOLUTION|>--- conflicted
+++ resolved
@@ -402,15 +402,6 @@
 							}
 						}
 
-<<<<<<< HEAD
-						for _, relay := range ev.Event.Tags.GetAll([]string{"r"}) {
-							if len(relay) > 1 {
-								appendRelay(relay[1])
-							}
-						}
-
-=======
->>>>>>> 82696aee
 						if ev.Event.Kind == nostr.KindProfileMetadata {
 							wdb.Publish(ctx, *ev.Event)
 						}
